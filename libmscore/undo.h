//=============================================================================
//  MuseScore
//  Music Composition & Notation
//  $Id: undo.h 5628 2012-05-15 07:46:43Z wschweer $
//
//  Copyright (C) 2002-2011 Werner Schweer
//
//  This program is free software; you can redistribute it and/or modify
//  it under the terms of the GNU General Public License version 2
//  as published by the Free Software Foundation and appearing in
//  the file LICENCE.GPL
//=============================================================================

#ifndef __UNDO_H__
#define __UNDO_H__

/**
 \file
 Definition of undo-releated classes and structs.
*/

#include "spatium.h"
#include "mscore.h"
#include "sig.h"
#include "tempo.h"
#include "input.h"
#include "style.h"
#include "key.h"
#include "select.h"
#include "instrument.h"
#include "midipatch.h"
#include "pitchvalue.h"
#include "timesig.h"
#include "noteevent.h"

class ElementList;
class Element;
class Instrument;
class System;
class Measure;
class Segment;
class Staff;
class Part;
class Volta;
class Score;
class Note;
class Chord;
class ChordRest;
class Harmony;
class SlurTie;
struct MStaff;
class MeasureBase;
class Dynamic;
class Selection;
class Text;
struct Channel;
class PageFormat;
class TextStyle;
class Tuplet;
class KeySig;
class StaffType;
class TimeSig;
class Clef;
class Image;
class Hairpin;
class Bend;
class TremoloBar;
class NoteEvent;
class SlurSegment;
class InstrumentChange;
class Box;
class Accidental;
class Spanner;
class BarLine;

// #define DEBUG_UNDO

#ifdef DEBUG_UNDO
#define UNDO_NAME(a)  virtual const char* name() const { return a; }
#else
#define UNDO_NAME(a)
#endif

//---------------------------------------------------------
//   UndoCommand
//---------------------------------------------------------

class UndoCommand {
      QList<UndoCommand*> childList;

   protected:
      virtual void flip() {}

   public:
      virtual ~UndoCommand();
      virtual void undo();
      virtual void redo();
      void appendChild(UndoCommand* cmd) { childList.append(cmd);       }
      UndoCommand* removeChild()         { return childList.takeLast(); }
      int childCount() const             { return childList.size();     }
      void unwind();
#ifdef DEBUG_UNDO
      virtual const char* name() const  { return "UndoCommand"; }
#endif
      };

//---------------------------------------------------------
//   UndoStack
//---------------------------------------------------------

class UndoStack {
      UndoCommand* curCmd;
      QList<UndoCommand*> list;
      int curIdx;
      int cleanIdx;

   public:
      UndoStack();
      ~UndoStack();

      bool active() const           { return curCmd != 0; }
      void beginMacro();
      void endMacro(bool rollback);
      void push(UndoCommand*);
      void pop();
      void setClean();
      bool canUndo() const          { return curIdx > 0;           }
      bool canRedo() const          { return curIdx < list.size(); }
      bool isClean() const          { return cleanIdx == curIdx;   }
      UndoCommand* current() const  { return curCmd;               }
      void undo();
      void redo();
      };

//---------------------------------------------------------
//   SaveState
//---------------------------------------------------------

class SaveState : public UndoCommand {
      InputState undoInputState;
      InputState redoInputState;
      Selection  undoSelection;
      Selection  redoSelection;
      Score* score;

   public:
      SaveState(Score*);
      virtual void undo();
      virtual void redo();
      UNDO_NAME("SaveState");
      };

//---------------------------------------------------------
//   InsertPart
//---------------------------------------------------------

class InsertPart : public UndoCommand {
      Part* part;
      int idx;

   public:
      InsertPart(Part* p, int i);
      virtual void undo();
      virtual void redo();
      UNDO_NAME("InsertPart");
      };

//---------------------------------------------------------
//   RemovePart
//---------------------------------------------------------

class RemovePart : public UndoCommand {
      Part* part;
      int idx;

   public:
      RemovePart(Part*, int idx);
      virtual void undo();
      virtual void redo();
      UNDO_NAME("RemovePart");
      };

//---------------------------------------------------------
//   InsertStaff
//---------------------------------------------------------

class InsertStaff : public UndoCommand {
      Staff* staff;
      int idx;

   public:
      InsertStaff(Staff*, int idx);
      virtual void undo();
      virtual void redo();
      UNDO_NAME("InsertStaff");
      };

//---------------------------------------------------------
//   RemoveStaff
//---------------------------------------------------------

class RemoveStaff : public UndoCommand {
      Staff* staff;
      int idx;

   public:
      RemoveStaff(Staff*, int idx);
      virtual void undo();
      virtual void redo();
      UNDO_NAME("RemoveStaff");
      };

//---------------------------------------------------------
//   InsertMStaff
//---------------------------------------------------------

class InsertMStaff : public UndoCommand {
      Measure* measure;
      MStaff* mstaff;
      int idx;

   public:
      InsertMStaff(Measure*, MStaff*, int);
      virtual void undo();
      virtual void redo();
      UNDO_NAME("InsertMStaff");
      };

//---------------------------------------------------------
//   RemoveMStaff
//---------------------------------------------------------

class RemoveMStaff : public UndoCommand {
      Measure* measure;
      MStaff* mstaff;
      int idx;

   public:
      RemoveMStaff(Measure*, MStaff*, int);
      virtual void undo();
      virtual void redo();
      UNDO_NAME("RemoveMStaff");
      };

//---------------------------------------------------------
//   InsertMeasure
//---------------------------------------------------------

class InsertMeasure : public UndoCommand {
      MeasureBase* measure;
      MeasureBase* pos;

   public:
      InsertMeasure(MeasureBase* nm, MeasureBase* p) : measure(nm), pos(p) {}
      virtual void undo();
      virtual void redo();
      UNDO_NAME("InsertMeasure");
      };

//---------------------------------------------------------
//   InsertStaves
//---------------------------------------------------------

class InsertStaves : public UndoCommand {
      Measure* measure;
      int a;
      int b;

   public:
      InsertStaves(Measure*, int, int);
      virtual void undo();
      virtual void redo();
      UNDO_NAME("InsertStaves");
      };

//---------------------------------------------------------
//   RemoveStaves
//---------------------------------------------------------

class RemoveStaves : public UndoCommand {
      Measure* measure;
      int a;
      int b;

   public:
      RemoveStaves(Measure*, int, int);
      virtual void undo();
      virtual void redo();
      UNDO_NAME("RemoveStaves");
      };

//---------------------------------------------------------
//   SortStaves
//---------------------------------------------------------

class SortStaves : public UndoCommand {
      Score* score;
      QList<int> list;
      QList<int> rlist;

   public:
      SortStaves(Score*, QList<int>);
      virtual void undo();
      virtual void redo();
      UNDO_NAME("SortStaves");
      };

//---------------------------------------------------------
//   ChangePitch
//---------------------------------------------------------

class ChangePitch : public UndoCommand {
      Note* note;
      int pitch;
      int tpc;
      int line;
      void flip();

   public:
      ChangePitch(Note* note, int pitch, int tpc, int l/*, int f, int string*/);
      UNDO_NAME("ChangePitch");
      };

//---------------------------------------------------------
//   ChangeKeySig
//---------------------------------------------------------

class ChangeKeySig : public UndoCommand {
      KeySig* keysig;
      KeySigEvent ks;
      bool showCourtesy;
      bool showNaturals;

      void flip();

   public:
      ChangeKeySig(KeySig*, KeySigEvent newKeySig, bool sc, bool sn);
      UNDO_NAME("ChangeKeySig");
      };

//---------------------------------------------------------
//   FlipNoteDotDirection
//---------------------------------------------------------

class FlipNoteDotDirection : public UndoCommand {
      Note* note;
      void flip();

   public:
      FlipNoteDotDirection(Note* n) : note(n) {}
      UNDO_NAME("FlipNoteDotDirection");
      };

//---------------------------------------------------------
//   ChangeMeasureLen
//---------------------------------------------------------

class ChangeMeasureLen : public UndoCommand {
      Measure* measure;
      Fraction len;
      void flip();

   public:
      ChangeMeasureLen(Measure*, Fraction);
      UNDO_NAME("ChangeMeasureLen");
      };

//---------------------------------------------------------
//   ChangeElement
//---------------------------------------------------------

class ChangeElement : public UndoCommand {
      Element* oldElement;
      Element* newElement;
      void flip();

   public:
      ChangeElement(Element* oldElement, Element* newElement);
      UNDO_NAME("ChangeElement");
      };

//---------------------------------------------------------
//   ChangeRepeatFlags
//---------------------------------------------------------

class ChangeRepeatFlags : public UndoCommand {
      Measure* measure;
      int flags;
      void flip();

   public:
      ChangeRepeatFlags(Measure*, int flags);
      UNDO_NAME("ChangeRepeatFlags");
      };

//---------------------------------------------------------
//   ChangeVoltaEnding
//---------------------------------------------------------

class ChangeVoltaEnding : public UndoCommand {
      Volta* volta;
      QList<int> list;
      void flip();

   public:
      ChangeVoltaEnding(Volta*, const QList<int>&);
      UNDO_NAME("ChangeVoltaEnding");
      };

//---------------------------------------------------------
//   ChangeVoltaText
//---------------------------------------------------------

class ChangeVoltaText : public UndoCommand {
      Volta* volta;
      QString text;
      void flip();

   public:
      ChangeVoltaText(Volta*, const QString&);
      UNDO_NAME("ChangeVoltaText");
      };

//---------------------------------------------------------
//   ChangeChordRestSize
//---------------------------------------------------------

class ChangeChordRestSize : public UndoCommand {
      ChordRest* cr;
      bool small;
      void flip();

   public:
      ChangeChordRestSize(ChordRest*, bool small);
      UNDO_NAME("ChangeChordRestSize");
      };

//---------------------------------------------------------
//   ChangeChordNoStem
//---------------------------------------------------------

class ChangeChordNoStem : public UndoCommand {
      Chord* chord;
      bool noStem;
      void flip();

   public:
      ChangeChordNoStem(Chord*, bool noStem);
      UNDO_NAME("ChangeChordNoStem");
      };

//---------------------------------------------------------
//   ChangeEndBarLineType
//---------------------------------------------------------

class ChangeEndBarLineType : public UndoCommand {
      Measure* measure;
      BarLineType subtype;
      void flip();

   public:
      ChangeEndBarLineType(Measure*, BarLineType subtype);
      UNDO_NAME("ChangeEndBarLineType");
      };

//---------------------------------------------------------
//   ChangeBarLineSpan
//---------------------------------------------------------

class ChangeBarLineSpan : public UndoCommand {
      Staff* staff;
      int span;
      int spanFrom;
      int spanTo;
      void flip();

   public:
      ChangeBarLineSpan(Staff*, int span, int spanFrom, int spanTo);
      UNDO_NAME("ChangeBarLineSpan")
      };

//---------------------------------------------------------
//   ChangeSingleBarLineSpan
//---------------------------------------------------------

class ChangeSingleBarLineSpan : public UndoCommand {
      BarLine* barLine;
      int span;
      int spanFrom;
      int spanTo;
      void flip();

   public:
      ChangeSingleBarLineSpan(BarLine* barLine, int span, int spanFrom, int spanTo);
      UNDO_NAME("ChangeSingleBarLineSpan")
      };

//---------------------------------------------------------
//   ChangeSlurOffsets
//---------------------------------------------------------

class ChangeSlurOffsets : public UndoCommand {
      SlurSegment* slur;
      QPointF off[4];
      void flip();

   public:
      ChangeSlurOffsets(SlurSegment* s, const QPointF& o1, const QPointF& o2,
         const QPointF& o3, const QPointF& o4) : slur(s) {
            off[0] = o1;
            off[1] = o2;
            off[2] = o3;
            off[3] = o4;
            }
      UNDO_NAME("ChangeSlurOffsets");
      };

//---------------------------------------------------------
//   SigInsertTime
//---------------------------------------------------------

class SigInsertTime : public UndoCommand {
      Score* score;
      int tick;
      int len;
      void flip();

   public:
      SigInsertTime(Score*, int tick, int len);
      UNDO_NAME("SigInsertTime");
      };

//---------------------------------------------------------
//   TransposeHarmony
//---------------------------------------------------------

class TransposeHarmony : public UndoCommand {
      Harmony* harmony;
      int rootTpc, baseTpc;
      void flip();

   public:
      TransposeHarmony(Harmony*, int rootTpc, int baseTpc);
      UNDO_NAME("TransposeHarmony");
      };

//---------------------------------------------------------
//   ExchangeVoice
//---------------------------------------------------------

class ExchangeVoice : public UndoCommand {
      Measure* measure;
      int val1, val2;
      int staff1, staff2;

   public:
      ExchangeVoice(Measure*, int val1, int val2, int staff1, int staff2);
      virtual void undo();
      virtual void redo();
      UNDO_NAME("ExchangeVoice");
      };

//---------------------------------------------------------
//   ChangeInstrumentShort
//---------------------------------------------------------

class ChangeInstrumentShort : public UndoCommand {
      Part* part;
      int tick;
      QList<StaffNameDoc> text;
      void flip();

   public:
      ChangeInstrumentShort(int, Part*, QList<StaffNameDoc>);
      UNDO_NAME("ChangeInstrumentShort");
      };

//---------------------------------------------------------
//   ChangeInstrumentLong
//---------------------------------------------------------

class ChangeInstrumentLong : public UndoCommand {
      Part* part;
      int tick;
      QList<StaffNameDoc> text;
      void flip();

   public:
      const QList<StaffNameDoc>& longNames() const;
      ChangeInstrumentLong(int, Part*, QList<StaffNameDoc>);
      UNDO_NAME("ChangeInstrumentLong");
      };

//---------------------------------------------------------
//   ChangeChordRestLen
//---------------------------------------------------------

class ChangeChordRestLen : public UndoCommand {
      ChordRest* cr;
      TDuration d;
      void flip();

   public:
      ChangeChordRestLen(ChordRest*, const TDuration& d);
      UNDO_NAME("ChangeChordRestLen");
      };

//---------------------------------------------------------
//   MoveElement
//---------------------------------------------------------

class MoveElement : public UndoCommand {
      Element* element;
      QPointF offset;
      void flip();

   public:
      MoveElement(Element*, const QPointF&);
      UNDO_NAME("MoveElement");
      };

//---------------------------------------------------------
//   ChangeBracketSpan
//---------------------------------------------------------

class ChangeBracketSpan : public UndoCommand {
      Staff* staff;
      int column;
      int span;
      void flip();

   public:
      ChangeBracketSpan(Staff*, int column, int span);
      UNDO_NAME("ChangeBracketSpan");
      };

//---------------------------------------------------------
//   AddElement
//---------------------------------------------------------

class AddElement : public UndoCommand {
      Element* element;

   public:
      AddElement(Element*);
      virtual void undo();
      virtual void redo();
#ifdef DEBUG_UNDO
      virtual const char* name() const;
#endif
      };

//---------------------------------------------------------
//   RemoveElement
//---------------------------------------------------------

class RemoveElement : public UndoCommand {
      Element* element;

   public:
      RemoveElement(Element*);
      virtual void undo();
      virtual void redo();
#ifdef DEBUG_UNDO
      virtual const char* name() const;
#endif
      };

//---------------------------------------------------------
//   ChangeConcertPitch
//---------------------------------------------------------

class ChangeConcertPitch : public UndoCommand {
      Score* score;
      bool val;
      void flip();

   public:
      ChangeConcertPitch(Score* s, bool val);
      UNDO_NAME("ChangeConcertPitch");
      };

//---------------------------------------------------------
//   EditText
//---------------------------------------------------------

class EditText : public UndoCommand {
      Text* text;
      QString oldText;
      int undoLevel;

      void undoRedo();

   public:
      EditText(Text* t, const QString& ot, int l) : text(t), oldText(ot), undoLevel(l) {}
      virtual void undo();
      virtual void redo();
      UNDO_NAME("EditText");
      };

//---------------------------------------------------------
//   ChangePatch
//---------------------------------------------------------

class ChangePatch : public UndoCommand {
      Channel* channel;
      MidiPatch patch;

      void flip();

   public:
      ChangePatch(Channel* c, const MidiPatch* pt)
         : channel(c), patch(*pt) {}
      UNDO_NAME("ChangePitch");
      };

//---------------------------------------------------------
//   ChangePageFormat
//---------------------------------------------------------

class ChangePageFormat : public UndoCommand {
      Score* score;
      PageFormat* pf;
      qreal spatium;
      int pageOffset;

      void flip();

   public:
      ChangePageFormat(Score*, PageFormat*, qreal sp, int po);
      ~ChangePageFormat();
      virtual void undo() { flip(); }
      virtual void redo() { flip(); }
      UNDO_NAME("ChangePageFormat");
      };

//---------------------------------------------------------
//   ChangeStaff
//---------------------------------------------------------

class ChangeStaff : public UndoCommand {
      Staff* staff;
      bool small;
      bool invisible;
      StaffType* staffType;

      void flip();

   public:
      ChangeStaff(Staff*, bool small, bool invisible, StaffType*);
      UNDO_NAME("ChangeStaff");
      };

//---------------------------------------------------------
//   ChangePart
//---------------------------------------------------------

class ChangePart : public UndoCommand {
      Part* part;
      Instrument instrument;
      QString partName;

      void flip();

   public:
      ChangePart(Part*, const Instrument&, const QString& name);

      UNDO_NAME("ChangePart");
      };

//---------------------------------------------------------
//   ChangePartProperty
//---------------------------------------------------------

class ChangePartProperty : public UndoCommand {
      Part* part;
      int id;
      QVariant property;

      void flip();

   public:
      ChangePartProperty(Part* e, int i, const QVariant& v)
         : part(e), id(i), property(v) {}
      UNDO_NAME("ChangePartProperty");
      };


//---------------------------------------------------------
//   ChangeTextStyle
//---------------------------------------------------------

class ChangeTextStyle : public UndoCommand {
      Score* score;
      TextStyle style;
      void flip();

   public:
      ChangeTextStyle(Score*, const TextStyle& style);
      UNDO_NAME("ChangeTextStyle");
      };

//---------------------------------------------------------
//   AddTextStyle
//---------------------------------------------------------

class AddTextStyle : public UndoCommand {
      Score* score;
      TextStyle style;

   public:
      AddTextStyle(Score* s, const TextStyle& st) : score(s), style(st) {}
      virtual void undo();
      virtual void redo();
      UNDO_NAME("AddTextStyle");
      };

//---------------------------------------------------------
//   ChangeStretch
//---------------------------------------------------------

class ChangeStretch : public UndoCommand {
      Measure* measure;
      qreal stretch;
      void flip();

   public:
      ChangeStretch(Measure*, qreal);
      UNDO_NAME("ChangeStretch");
      };

//---------------------------------------------------------
//   ChangeStyle
//---------------------------------------------------------

class ChangeStyle : public UndoCommand {
      Score* score;
      MStyle style;
      void flip();

   public:
      ChangeStyle(Score*, const MStyle&);
      UNDO_NAME("ChangeStyle");
      };

//---------------------------------------------------------
//   ChangeChordStaffMove
//---------------------------------------------------------

class ChangeChordStaffMove : public UndoCommand {
      Chord* chord;
      int staffMove;
      void flip();

   public:
      ChangeChordStaffMove(Chord*, int);
      UNDO_NAME("ChangeChordStaffMove");
      };

//---------------------------------------------------------
//   ChangeVelocity
//---------------------------------------------------------

class ChangeVelocity : public UndoCommand {
      Note* note;
      MScore::ValueType veloType;
      int veloOffset;
      void flip();

   public:
      ChangeVelocity(Note*, MScore::ValueType, int);
      UNDO_NAME("ChangeVelocity");
      };

//---------------------------------------------------------
//   ChangeMStaffProperties
//---------------------------------------------------------

class ChangeMStaffProperties : public UndoCommand {
      MStaff* mstaff;
      bool visible;
      bool slashStyle;
      void flip();

   public:
      ChangeMStaffProperties(MStaff*, bool visible, bool slashStyle);
      UNDO_NAME("ChangeMStaffProperties");
      };

//---------------------------------------------------------
//   ChangeMeasureProperties
//---------------------------------------------------------

class ChangeMeasureProperties : public UndoCommand {
      Measure* measure;
      bool breakMM;
      int repeatCount;
      qreal stretch;
      int noOffset;
      bool irregular;

      void flip();

   public:
      ChangeMeasureProperties(Measure*, bool breakMM,
         int repeatCount, qreal stretch, int noOffset, bool irregular);
      UNDO_NAME("ChangeMeasureProperties");
      };

//---------------------------------------------------------
//   ChangeTimesig
//---------------------------------------------------------

class ChangeTimesig : public UndoCommand {
      TimeSig* timesig;
      bool showCourtesy;
      Fraction sig;
      Fraction stretch;
      TimeSigType subtype;
      QString numeratorString;
      QString denominatorString;

      void flip();

   public:
      ChangeTimesig(TimeSig* _timesig, bool sc, const Fraction&,
<<<<<<< HEAD
         const Fraction&, TimeSigType subtype);
=======
         const Fraction&, QString, QString, TimeSigType subtype);
>>>>>>> 42bf99a0
      UNDO_NAME("ChangeTimesig");
      };

//---------------------------------------------------------
//   RemoveMeasures
//---------------------------------------------------------

class RemoveMeasures : public UndoCommand {
      Measure* fm;
      Measure* lm;

   public:
      RemoveMeasures(Measure*, Measure*);
      virtual void undo();
      virtual void redo();
      UNDO_NAME("RemoveMeasures");
      };

//---------------------------------------------------------
//   InsertMeasures
//---------------------------------------------------------

class InsertMeasures : public UndoCommand {
      Measure* fm;
      Measure* lm;

   public:
      InsertMeasures(Measure* m1, Measure* m2) : fm(m1), lm(m2) {}
      virtual void undo();
      virtual void redo();
      UNDO_NAME("InsertMeasures");
      };

//---------------------------------------------------------
//   ChangeImage
//---------------------------------------------------------

class ChangeImage : public UndoCommand {
      Image* image;
      bool lockAspectRatio;
      bool autoScale;
      int z;

      void flip();

   public:
      ChangeImage(Image* i, bool l, bool a, int _z)
         : image(i), lockAspectRatio(l), autoScale(a), z(_z) {}
      UNDO_NAME("ChangeImage");
      };

//---------------------------------------------------------
//   ChangeHairpin
//---------------------------------------------------------

class ChangeHairpin : public UndoCommand {
      Hairpin* hairpin;
      int veloChange;
      Element::DynamicRange dynRange;
      bool diagonal;

      void flip();

   public:
      ChangeHairpin(Hairpin* h, int c, Element::DynamicRange t, bool dg)
         : hairpin(h), veloChange(c), dynRange(t), diagonal(dg) {}
      UNDO_NAME("ChangeHairpin");
      };

//---------------------------------------------------------
//   ChangeDuration
//---------------------------------------------------------

class ChangeDuration : public UndoCommand {
      ChordRest* cr;
      Fraction d;

      void flip();

   public:
      ChangeDuration(ChordRest* _cr, Fraction _d) : cr(_cr), d(_d) {}
      UNDO_NAME("ChangeDuration");
      };

//---------------------------------------------------------
//   AddExcerpt
//---------------------------------------------------------

class AddExcerpt : public UndoCommand {
      Score* score;

   public:
      AddExcerpt(Score* s) : score(s) {}
      virtual void undo();
      virtual void redo();
      UNDO_NAME("AddExcerpt");
      };

//---------------------------------------------------------
//   RemoveExcerpt
//---------------------------------------------------------

class RemoveExcerpt : public UndoCommand {
      Score* score;

   public:
      RemoveExcerpt(Score* s) : score(s) {}
      virtual void undo();
      virtual void redo();
      UNDO_NAME("RemoveExcerpt");
      };

//---------------------------------------------------------
//   ChangeBend
//---------------------------------------------------------

class ChangeBend : public UndoCommand {
      Bend* bend;
      QList<PitchValue> points;

      void flip();

   public:
      ChangeBend(Bend* b, QList<PitchValue> p) : bend(b), points(p) {}
      UNDO_NAME("ChangeBend");
      };

//---------------------------------------------------------
//   ChangeTremoloBar
//---------------------------------------------------------

class ChangeTremoloBar : public UndoCommand {
      TremoloBar* bend;
      QList<PitchValue> points;

      void flip();

   public:
      ChangeTremoloBar(TremoloBar* b, QList<PitchValue> p) : bend(b), points(p) {}
      UNDO_NAME("ChangeTremoloBar");
      };

//---------------------------------------------------------
//   ChangeNoteEvents
//---------------------------------------------------------

class ChangeNoteEvents : public UndoCommand {
      Chord* chord;
      QList<NoteEvent*> events;

      void flip();

   public:
      ChangeNoteEvents(Chord* n, const QList<NoteEvent*>& l) : chord(n), events(l) {}
      UNDO_NAME("ChangeNoteEvents");
      };

//---------------------------------------------------------
//   ChangeInstrument
//---------------------------------------------------------

class ChangeInstrument : public UndoCommand {
      InstrumentChange* is;
      Instrument instrument;

      void flip();

   public:
      ChangeInstrument(InstrumentChange* _is, const Instrument& i) : is(_is), instrument(i) {}
      UNDO_NAME("ChangeInstrument");
      };

extern void updateNoteLines(Segment*, int track);

//---------------------------------------------------------
//   ChangeBoxProperties
//---------------------------------------------------------

class ChangeBoxProperties : public UndoCommand {
      Box* _box;

      qreal _marginLeft, _marginTop, _marginRight, _marginBottom;
      Spatium _height, _width;
      qreal _topGap, _bottomGap;

      void flip();

   public:
      ChangeBoxProperties(Box *, qreal, qreal, qreal, qreal,
         Spatium, Spatium,
         qreal, qreal);
      UNDO_NAME("ChangeBoxProperties");
      };

//---------------------------------------------------------
//   SwapCR
//---------------------------------------------------------

class SwapCR : public UndoCommand {
      ChordRest* cr1;
      ChordRest* cr2;

      void flip();

   public:
      SwapCR(ChordRest* a, ChordRest* b) : cr1(a), cr2(b) {}
      UNDO_NAME("SwapCR");
      };

//---------------------------------------------------------
//   ChangeClefType
//---------------------------------------------------------

class ChangeClefType : public UndoCommand {
      Clef* clef;
      ClefType concertClef;
      ClefType transposingClef;
      void flip();

   public:
      ChangeClefType(Clef*, ClefType cl, ClefType tc);
      UNDO_NAME("ChangeClef");
      };

//---------------------------------------------------------
//   MoveStaff
//---------------------------------------------------------

class MoveStaff : public UndoCommand {
      Staff* staff;
      Part* part;
      int rstaff;

      void flip();

   public:
      MoveStaff(Staff* s, Part* p, int idx) : staff(s), part(p), rstaff(idx) {}
      UNDO_NAME("MoveStaff");
      };

//---------------------------------------------------------
//   ChangeDurationType
//---------------------------------------------------------

class ChangeDurationType : public UndoCommand {
      ChordRest* cr;
      TDuration t;

      void flip();

   public:
      ChangeDurationType(ChordRest* _cr, TDuration _t)
         : cr(_cr), t(_t) {}
      UNDO_NAME("ChangeDurationType");
      };

//---------------------------------------------------------
//   ChangeSpannerAnchor
//---------------------------------------------------------

class ChangeSpannerAnchor : public UndoCommand {
      Spanner* spanner;
      Element* startElement;
      Element* endElement;

      void flip();

   public:
      ChangeSpannerAnchor(Spanner* s, Element* se, Element* ee)
         : spanner(s), startElement(se), endElement(ee) {}
      UNDO_NAME("ChangeSpannerAnchor");
      };

//---------------------------------------------------------
//   ChangeStaffUserDist
//---------------------------------------------------------

class ChangeStaffUserDist : public UndoCommand {
      Staff* staff;
      qreal dist;

      void flip();

   public:
      ChangeStaffUserDist(Staff* s, qreal d)
         : staff(s), dist(d) {}
      UNDO_NAME("ChangeStaffUserDist");
      };

//---------------------------------------------------------
//   ChangeProperty
//---------------------------------------------------------

class ChangeProperty : public UndoCommand {
      Element* element;
      P_ID id;
      QVariant property;

      void flip();

   public:
      ChangeProperty(Element* e, P_ID i, const QVariant& v)
         : element(e), id(i), property(v) {}
      P_ID getId() const  { return id; }
      UNDO_NAME("ChangeProperty");
      };

//---------------------------------------------------------
//   ChangeMetaText
//---------------------------------------------------------

class ChangeMetaText : public UndoCommand {
      Score* score;
      QString id;
      QString text;

      void flip();

   public:
      ChangeMetaText(Score* s, const QString& i, const QString& t) : score(s), id(i), text(t) {}
      UNDO_NAME("ChangeMetaText");
      };

//---------------------------------------------------------
//   ChangeEventList
//---------------------------------------------------------

class ChangeEventList : public UndoCommand {
<<<<<<< HEAD
      Note* note;
      NoteEventList events;
=======
      Chord* chord;
      QList<NoteEventList> events;
>>>>>>> 42bf99a0
      bool userModified;

      void flip();

   public:
<<<<<<< HEAD
      ChangeEventList(Note* n, const NoteEventList& l, bool um) : note(n), events(l), userModified(um) {}
=======
      ChangeEventList(Chord* c, const QList<NoteEventList> l, bool u) : chord(c), events(l), userModified(u) {}
>>>>>>> 42bf99a0
      ~ChangeEventList();
      UNDO_NAME("ChangeEventList");
      };

#endif
<|MERGE_RESOLUTION|>--- conflicted
+++ resolved
@@ -924,11 +924,7 @@
 
    public:
       ChangeTimesig(TimeSig* _timesig, bool sc, const Fraction&,
-<<<<<<< HEAD
-         const Fraction&, TimeSigType subtype);
-=======
          const Fraction&, QString, QString, TimeSigType subtype);
->>>>>>> 42bf99a0
       UNDO_NAME("ChangeTimesig");
       };
 
@@ -1257,23 +1253,14 @@
 //---------------------------------------------------------
 
 class ChangeEventList : public UndoCommand {
-<<<<<<< HEAD
-      Note* note;
-      NoteEventList events;
-=======
       Chord* chord;
       QList<NoteEventList> events;
->>>>>>> 42bf99a0
       bool userModified;
 
       void flip();
 
    public:
-<<<<<<< HEAD
-      ChangeEventList(Note* n, const NoteEventList& l, bool um) : note(n), events(l), userModified(um) {}
-=======
       ChangeEventList(Chord* c, const QList<NoteEventList> l, bool u) : chord(c), events(l), userModified(u) {}
->>>>>>> 42bf99a0
       ~ChangeEventList();
       UNDO_NAME("ChangeEventList");
       };
