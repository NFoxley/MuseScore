/*
 * SPDX-License-Identifier: GPL-3.0-only
 * MuseScore-Studio-CLA-applies
 *
 * MuseScore Studio
 * Music Composition & Notation
 *
 * Copyright (C) 2021 MuseScore Limited
 *
 * This program is free software: you can redistribute it and/or modify
 * it under the terms of the GNU General Public License version 3 as
 * published by the Free Software Foundation.
 *
 * This program is distributed in the hope that it will be useful,
 * but WITHOUT ANY WARRANTY; without even the implied warranty of
 * MERCHANTABILITY or FITNESS FOR A PARTICULAR PURPOSE.  See the
 * GNU General Public License for more details.
 *
 * You should have received a copy of the GNU General Public License
 * along with this program.  If not, see <https://www.gnu.org/licenses/>.
 */
#ifndef MU_NOTATION_NOTATIONCONFIGURATION_H
#define MU_NOTATION_NOTATIONCONFIGURATION_H

#include "async/asyncable.h"

#include "modularity/ioc.h"
#include "global/iglobalconfiguration.h"
#include "io/ifilesystem.h"
#include "ui/iuiconfiguration.h"
#include "context/iglobalcontext.h"
#include "engraving/iengravingconfiguration.h"

#include "../inotationconfiguration.h"

namespace mu::notation {
class NotationConfiguration : public INotationConfiguration, public muse::async::Asyncable
{
    INJECT(muse::IGlobalConfiguration, globalConfiguration)
    INJECT(muse::io::IFileSystem, fileSystem)
    INJECT(muse::ui::IUiConfiguration, uiConfiguration)
    INJECT(engraving::IEngravingConfiguration, engravingConfiguration)
    INJECT(context::IGlobalContext, context)

public:
    void init();

    QColor backgroundColor() const override;
    void setBackgroundColor(const QColor& color) override;

    muse::io::path_t backgroundWallpaperPath() const override;
    const QPixmap& backgroundWallpaper() const override;
    void setBackgroundWallpaperPath(const muse::io::path_t& path) override;

    bool backgroundUseColor() const override;
    void setBackgroundUseColor(bool value) override;

    void resetBackground() override;

    muse::async::Notification backgroundChanged() const override;

    QColor foregroundColor() const override;
    void setForegroundColor(const QColor& color) override;

    muse::io::path_t foregroundWallpaperPath() const override;
    const QPixmap& foregroundWallpaper() const override;
    void setForegroundWallpaperPath(const muse::io::path_t& path) override;

    bool foregroundUseColor() const override;
    void setForegroundUseColor(bool value) override;

    void resetForeground() override;

    muse::async::Notification foregroundChanged() const override;

    muse::io::path_t wallpapersDefaultDirPath() const override;

    QColor borderColor() const override;
    int borderWidth() const override;

    QColor playbackCursorColor() const override;
    QColor loopMarkerColor() const override;
    int cursorOpacity() const override;

    bool thinNoteInputCursor() const override;

    QColor selectionColor(engraving::voice_idx_t voiceIndex = 0) const override;

    QColor dropRectColor() const override;

    muse::draw::Color noteInputPreviewColor() const override;

    bool useNoteInputCursorInInputByDuration() const override;
    void setUseNoteInputCursorInInputByDuration(bool use) override;
    muse::async::Notification useNoteInputCursorInInputByDurationChanged() const override;

    int selectionProximity() const override;
    void setSelectionProximity(int proximity) override;
    muse::async::Channel<int> selectionProximityChanged() const override;

    ZoomType defaultZoomType() const override;
    void setDefaultZoomType(ZoomType zoomType) override;

    int defaultZoom() const override;
    void setDefaultZoom(int zoomPercentage) override;
    muse::async::Notification defaultZoomChanged() const override;

    qreal scalingFromZoomPercentage(int zoomPercentage) const override;
    int zoomPercentageFromScaling(qreal scaling) const override;

    QList<int> possibleZoomPercentageList() const override;

    int mouseZoomPrecision() const override;
    void setMouseZoomPrecision(int precision) override;
    muse::async::Notification mouseZoomPrecisionChanged() const override;

    std::string fontFamily() const override;
    int fontSize() const override;

    muse::io::path_t userStylesPath() const override;
    void setUserStylesPath(const muse::io::path_t& path) override;
    muse::async::Channel<muse::io::path_t> userStylesPathChanged() const override;

    muse::io::path_t defaultStyleFilePath() const override;
    void setDefaultStyleFilePath(const muse::io::path_t& path) override;
    muse::async::Channel<muse::io::path_t> defaultStyleFilePathChanged() const override;

    muse::io::path_t partStyleFilePath() const override;
    void setPartStyleFilePath(const muse::io::path_t& path) override;
    muse::async::Channel<muse::io::path_t> partStyleFilePathChanged() const override;

    NoteInputMethod defaultNoteInputMethod() const override;
    void setDefaultNoteInputMethod(NoteInputMethod method) override;
    muse::async::Notification defaultNoteInputMethodChanged() const override;

    bool addAccidentalDotsArticulationsToNextNoteEntered() const override;
    void setAddAccidentalDotsArticulationsToNextNoteEntered(bool value) override;
    muse::async::Notification addAccidentalDotsArticulationsToNextNoteEnteredChanged() const override;

    bool isMidiInputEnabled() const override;
    void setIsMidiInputEnabled(bool enabled) override;
    muse::async::Notification isMidiInputEnabledChanged() const override;
<<<<<<< HEAD
=======

    bool startNoteInputAtSelectionWhenPressingMidiKey() const override;
    void setStartNoteInputAtSelectionWhenPressingMidiKey(bool value) override;
    muse::async::Notification startNoteInputAtSelectionWhenPressingMidiKeyChanged() const override;
>>>>>>> b98d7370

    bool isAutomaticallyPanEnabled() const override;
    void setIsAutomaticallyPanEnabled(bool enabled) override;

    bool isSmoothPanning() const override;
    void setIsSmoothPanning(bool value) override;

    bool isPlayRepeatsEnabled() const override;
    void setIsPlayRepeatsEnabled(bool enabled) override;
    muse::async::Notification isPlayRepeatsChanged() const override;

    bool isPlayChordSymbolsEnabled() const override;
    void setIsPlayChordSymbolsEnabled(bool enabled) override;
    muse::async::Notification isPlayChordSymbolsChanged() const override;

    bool isPlayPreviewNotesInInputByDuration() const override;
    void setIsPlayPreviewNotesInInputByDuration(bool play) override;
    muse::async::Notification isPlayPreviewNotesInInputByDurationChanged() const override;

    bool isMetronomeEnabled() const override;
    void setIsMetronomeEnabled(bool enabled) override;

    bool isCountInEnabled() const override;
    void setIsCountInEnabled(bool enabled) override;

    double guiScaling() const override;
    double notationScaling() const override;

    muse::ValCh<muse::Orientation> canvasOrientation() const override;
    void setCanvasOrientation(muse::Orientation orientation) override;

    bool isLimitCanvasScrollArea() const override;
    void setIsLimitCanvasScrollArea(bool limited) override;
    muse::async::Notification isLimitCanvasScrollAreaChanged() const override;

    bool colorNotesOutsideOfUsablePitchRange() const override;
    void setColorNotesOutsideOfUsablePitchRange(bool value) override;
    muse::async::Channel<bool> colorNotesOutsideOfUsablePitchRangeChanged() const override;

    bool warnGuitarBends() const override;
    void setWarnGuitarBends(bool value) override;
    muse::async::Channel<bool> warnGuitarBendsChanged() const override;

    int delayBetweenNotesInRealTimeModeMilliseconds() const override;
    void setDelayBetweenNotesInRealTimeModeMilliseconds(int delayMs) override;
    muse::async::Channel<int> delayBetweenNotesInRealTimeModeMillisecondsChanged() const override;

    int notePlayDurationMilliseconds() const override;
    void setNotePlayDurationMilliseconds(int durationMs) override;
    muse::async::Channel<int> notePlayDurationMillisecondsChanged() const override;

    void setTemplateModeEnabled(std::optional<bool> enabled) override;
    void setTestModeEnabled(std::optional<bool> enabled) override;

    muse::io::path_t instrumentListPath() const override;

    muse::io::paths_t scoreOrderListPaths() const override;
    muse::async::Notification scoreOrderListPathsChanged() const override;

    muse::io::paths_t userScoreOrderListPaths() const override;
    void setUserScoreOrderListPaths(const muse::io::paths_t& paths) override;

    muse::io::path_t stringTuningsPresetsPath() const override;

    bool isSnappedToGrid(muse::Orientation gridOrientation) const override;
    void setIsSnappedToGrid(muse::Orientation gridOrientation, bool isSnapped) override;

    int gridSizeSpatium(muse::Orientation gridOrientation) const override;
    void setGridSize(muse::Orientation gridOrientation, int sizeSpatium) override;

    bool needToShowAddTextErrorMessage() const override;
    void setNeedToShowAddTextErrorMessage(bool show) override;

    bool needToShowAddFiguredBassErrorMessage() const override;
    void setNeedToShowAddFiguredBassErrorMessage(bool show) override;

    bool needToShowAddGuitarBendErrorMessage() const override;
    void setNeedToShowAddGuitarBendErrorMessage(bool show) override;

    bool needToShowMScoreError(const std::string& errorKey) const override;
    void setNeedToShowMScoreError(const std::string& errorKey, bool show) override;

    muse::ValCh<int> pianoKeyboardNumberOfKeys() const override;
    void setPianoKeyboardNumberOfKeys(int number) override;

    muse::ValCh<bool> midiUseWrittenPitch() const override;
    void setMidiUseWrittenPitch(bool useWrittenPitch) override;

    bool useNewPercussionPanel() const override;
    void setUseNewPercussionPanel(bool use) override;
    muse::async::Notification useNewPercussionPanelChanged() const override;

    PercussionPanelAutoShowMode percussionPanelAutoShowMode() const override;
    void setPercussionPanelAutoShowMode(PercussionPanelAutoShowMode percussionPanelAutoShowMode) override;
    muse::async::Notification percussionPanelAutoShowModeChanged() const override;

    bool autoClosePercussionPanel() const override;
    void setAutoClosePercussionPanel(bool autoClose) override;
    muse::async::Notification autoClosePercussionPanelChanged() const override;

    bool showPercussionPanelPadSwapDialog() const override;
    void setShowPercussionPanelPadSwapDialog(bool show) override;
    muse::async::Notification showPercussionPanelPadSwapDialogChanged() const override;

    bool percussionPanelMoveMidiNotesAndShortcuts() const override;
    void setPercussionPanelMoveMidiNotesAndShortcuts(bool move) override;
    muse::async::Notification percussionPanelMoveMidiNotesAndShortcutsChanged() const override;

    muse::io::path_t styleFileImportPath() const override;
    void setStyleFileImportPath(const muse::io::path_t& path) override;
    muse::async::Channel<std::string> styleFileImportPathChanged() const override;

    int styleDialogLastPageIndex() const override;
    void setStyleDialogLastPageIndex(int value) override;

    int styleDialogLastSubPageIndex() const override;
    void setStyleDialogLastSubPageIndex(int value) override;

    void resetStyleDialogPageIndices() override;

private:
    muse::async::Notification m_isMidiInputEnabledChanged;

    muse::io::path_t firstScoreOrderListPath() const;
    void setFirstScoreOrderListPath(const muse::io::path_t& path);

    muse::io::path_t secondScoreOrderListPath() const;
    void setSecondScoreOrderListPath(const muse::io::path_t& path);

    muse::async::Notification m_backgroundChanged;
    muse::async::Notification m_foregroundChanged;

    muse::async::Notification m_defaultNoteInputMethodChanged;
    muse::async::Notification m_addAccidentalDotsArticulationsToNextNoteEnteredChanged;
    muse::async::Notification m_useNoteInputCursorInInputByDurationChanged;
    muse::async::Notification m_isMidiInputEnabledChanged;
    muse::async::Notification m_startNoteInputAtSelectionWhenPressingMidiKeyChanged;

    muse::async::Notification m_defaultZoomChanged;
    muse::async::Notification m_mouseZoomPrecisionChanged;
    muse::async::Channel<muse::Orientation> m_canvasOrientationChanged;
    muse::async::Channel<muse::io::path_t> m_userStylesPathChanged;
    muse::async::Notification m_scoreOrderListPathsChanged;
    muse::async::Notification m_isLimitCanvasScrollAreaChanged;
    muse::async::Channel<int> m_selectionProximityChanged;
    muse::async::Channel<bool> m_colorNotesOutsideOfUsablePitchRangeChanged;
    muse::async::Channel<bool> m_warnGuitarBendsChanged;
    muse::async::Channel<int> m_delayBetweenNotesInRealTimeModeMillisecondsChanged;
    muse::async::Channel<int> m_notePlayDurationMillisecondsChanged;
    muse::async::Channel<std::string> m_styleFileImportPathChanged;
    muse::async::Notification m_isPlayRepeatsChanged;
    muse::async::Notification m_isPlayChordSymbolsChanged;
    muse::async::Notification m_isPlayNotesPreviewInInputByDurationChanged;
    muse::ValCh<int> m_pianoKeyboardNumberOfKeys;
    muse::ValCh<bool> m_midiInputUseWrittenPitch;
    muse::async::Channel<QColor> m_anchorColorChanged;
    muse::async::Notification m_useNewPercussionPanelChanged;
    muse::async::Notification m_percussionPanelAutoShowModeChanged;
    muse::async::Notification m_autoClosePercussionPanelChanged;
    muse::async::Notification m_showPercussionPanelPadSwapDialogChanged;
    muse::async::Notification m_percussionPanelMoveMidiNotesAndShortcutsChanged;

    int m_styleDialogLastPageIndex = 0;
    int m_styleDialogLastSubPageIndex = 0;
};
}

#endif // MU_NOTATION_NOTATIONCONFIGURATION_H<|MERGE_RESOLUTION|>--- conflicted
+++ resolved
@@ -140,13 +140,10 @@
     bool isMidiInputEnabled() const override;
     void setIsMidiInputEnabled(bool enabled) override;
     muse::async::Notification isMidiInputEnabledChanged() const override;
-<<<<<<< HEAD
-=======
 
     bool startNoteInputAtSelectionWhenPressingMidiKey() const override;
     void setStartNoteInputAtSelectionWhenPressingMidiKey(bool value) override;
     muse::async::Notification startNoteInputAtSelectionWhenPressingMidiKeyChanged() const override;
->>>>>>> b98d7370
 
     bool isAutomaticallyPanEnabled() const override;
     void setIsAutomaticallyPanEnabled(bool enabled) override;
@@ -268,8 +265,6 @@
     void resetStyleDialogPageIndices() override;
 
 private:
-    muse::async::Notification m_isMidiInputEnabledChanged;
-
     muse::io::path_t firstScoreOrderListPath() const;
     void setFirstScoreOrderListPath(const muse::io::path_t& path);
 
