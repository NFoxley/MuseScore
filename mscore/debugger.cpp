--- conflicted
+++ resolved
@@ -1101,14 +1101,6 @@
       nb.dot2->setEnabled(note->dot(1));
       nb.dot3->setEnabled(note->dot(2));
 
-<<<<<<< HEAD
-//      nb.onTimeOffset->setValue(note->onTimeOffset());
-//      nb.offTimeOffset->setValue(note->offTimeOffset());
-//      nb.onTimeUserOffset->setValue(note->onTimeUserOffset());
-//      nb.offTimeUserOffset->setValue(note->offTimeUserOffset());
-
-=======
->>>>>>> 42bf99a0
       note->el().clear();     // ??
       foreach(Element* text, note->el()) {
             QString s;
