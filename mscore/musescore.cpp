--- conflicted
+++ resolved
@@ -2229,6 +2229,13 @@
       Q_INIT_RESOURCE(zita);
       Q_INIT_RESOURCE(noeffect);
       Q_INIT_RESOURCE(freeverb);
+//      Q_INIT_RESOURCE(musescore);
+
+/*      QDir dd(":/");
+      QStringList ddl = dd.entryList();
+      foreach(const QString& s, ddl)
+            printf("   --<%s>\n", qPrintable(s));
+      */
 
 #ifndef Q_WS_MAC
       // Save the preferences in QSettings::NativeFormat
@@ -2460,14 +2467,8 @@
                   noSeq       = true;
                   }
             }
-<<<<<<< HEAD
-      synti = new MasterSynth();
-      seq   = new Seq();
-      MScore::seq = seq;
-=======
       else
             noSeq = true;
->>>>>>> 268c6571
 
       //
       // avoid font problems by overriding the environment
